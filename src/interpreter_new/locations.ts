--- conflicted
+++ resolved
@@ -45,18 +45,6 @@
 
   public locationToSrcLoc(): SourceLocation {
     const stx = this.source;
-<<<<<<< HEAD
-      
-  }
-}
-
-/*
-    * Function to create a Location from a syntax object.
-    * The forInfo field is set to false.
-*/
-export function notForInfo(loc: Location): Location {
-  return new Location(loc.source, false);
-=======
     return new SourceLocation(
       this.source.start.line,
       this.source.start.column,
@@ -64,5 +52,4 @@
       this.source.end.column
     )
   }
->>>>>>> 1b89f803
 }
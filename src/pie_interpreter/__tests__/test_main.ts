--- conflicted
+++ resolved
@@ -2,19 +2,6 @@
 
 import { evaluatePie } from '../main'
 
-<<<<<<< HEAD
-describe("demos", () => {
-  it("Flip pair", () => {
-    const src = `(claim flip
-                    (Π ((A U)
-                        (D U))
-                      (→ (Pair A D) (Pair D A))))
-                  (define flip
-                    (λ (A D)
-                      (λ (p)
-                        (cons (cdr p) (car p)))))
-                  (flip Atom Atom (cons 'hello 'world))`;
-=======
 describe("demo", () => {
   it("Pie demo", () => {
     const src = 
@@ -458,7 +445,6 @@
       base-zero+n=n
       step-zero+n=n)))
          `
->>>>>>> 6d832f15
     console.log(evaluatePie(src));
   });
 

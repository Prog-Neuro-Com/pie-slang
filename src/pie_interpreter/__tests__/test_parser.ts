--- conflicted
+++ resolved
@@ -1,9 +1,5 @@
 import 'jest';
-<<<<<<< HEAD
 import { schemeParse, Parser, pieDeclarationParser, Claim, Declaration, SamenessCheck} from '../parser/parser';
-=======
-import { schemeParse, Parser, pieDeclarationParser, Claim, Declaration, SamenessCheck, } from '../parser/parser';
->>>>>>> 6d832f15
 
 function testParser(input: string) {
   const parser = new Parser();
